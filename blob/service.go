--- conflicted
+++ resolved
@@ -16,16 +16,13 @@
 	"go.opentelemetry.io/otel/codes"
 	"go.opentelemetry.io/otel/trace"
 
-<<<<<<< HEAD
+	"github.com/celestiaorg/celestia-app/pkg/appconsts"
+	pkgproof "github.com/celestiaorg/celestia-app/v2/pkg/proof"
+	"github.com/celestiaorg/go-square/inclusion"
+	appns "github.com/celestiaorg/go-square/namespace"
 	"github.com/celestiaorg/go-square/shares"
-=======
-	"github.com/celestiaorg/celestia-app/pkg/appconsts"
-	appns "github.com/celestiaorg/celestia-app/pkg/namespace"
-	pkgproof "github.com/celestiaorg/celestia-app/pkg/proof"
-	"github.com/celestiaorg/celestia-app/pkg/shares"
 	"github.com/celestiaorg/nmt"
 	"github.com/celestiaorg/rsmt2d"
->>>>>>> 4b2f5072
 
 	"github.com/celestiaorg/celestia-node/header"
 	"github.com/celestiaorg/celestia-node/libs/utils"
@@ -522,7 +519,7 @@
 		ranges, err := nmt.ToLeafRanges(
 			proof.Start(),
 			proof.End(),
-			shares.SubTreeWidth(len(blobShares), appconsts.DefaultSubtreeRootThreshold),
+			inclusion.SubTreeWidth(len(blobShares), appconsts.DefaultSubtreeRootThreshold),
 		)
 		if err != nil {
 			return nil, err
@@ -544,8 +541,9 @@
 		SubtreeRoots:      subtreeRoots,
 		SubtreeRootProofs: nmtProofs,
 		NamespaceID:       namespace.ID(),
-		RowProof:          sharesProof.RowProof,
-		NamespaceVersion:  namespace.Version(),
+		// @rach-id sharesProof.RowProof isn't compatible with the rowProof expected here
+		RowProof:         sharesProof.RowProof,
+		NamespaceVersion: namespace.Version(),
 	}
 	return &commitmentProof, nil
 }
