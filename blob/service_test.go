--- conflicted
+++ resolved
@@ -6,7 +6,6 @@
 	"encoding/json"
 	"errors"
 	"fmt"
-	"slices"
 	"sort"
 	"testing"
 	"time"
@@ -19,13 +18,6 @@
 	"github.com/tendermint/tendermint/crypto/merkle"
 	tmrand "github.com/tendermint/tendermint/libs/rand"
 
-<<<<<<< HEAD
-	"github.com/celestiaorg/celestia-app/pkg/appconsts"
-	appns "github.com/celestiaorg/celestia-app/pkg/namespace"
-	appshares "github.com/celestiaorg/celestia-app/pkg/shares"
-	"github.com/celestiaorg/celestia-app/pkg/wrapper"
-	"github.com/celestiaorg/go-header/store"
-=======
 	"github.com/celestiaorg/celestia-app/v2/pkg/appconsts"
 	pkgproof "github.com/celestiaorg/celestia-app/v2/pkg/proof"
 	"github.com/celestiaorg/go-header/store"
@@ -34,23 +26,16 @@
 	squarens "github.com/celestiaorg/go-square/namespace"
 	"github.com/celestiaorg/go-square/shares"
 	"github.com/celestiaorg/nmt"
->>>>>>> 0dac7600
 	"github.com/celestiaorg/rsmt2d"
 
 	"github.com/celestiaorg/celestia-node/blob/blobtest"
 	"github.com/celestiaorg/celestia-node/header"
 	"github.com/celestiaorg/celestia-node/header/headertest"
-	"github.com/celestiaorg/celestia-node/libs/utils"
+	shareMock "github.com/celestiaorg/celestia-node/nodebuilder/share/mocks"
 	"github.com/celestiaorg/celestia-node/share"
-<<<<<<< HEAD
-	eds "github.com/celestiaorg/celestia-node/share/new_eds"
-	"github.com/celestiaorg/celestia-node/share/shwap"
-	"github.com/celestiaorg/celestia-node/share/shwap/getters/mock"
-=======
 	"github.com/celestiaorg/celestia-node/share/eds/edstest"
 	"github.com/celestiaorg/celestia-node/share/getters"
 	"github.com/celestiaorg/celestia-node/share/ipld"
->>>>>>> 0dac7600
 )
 
 func TestBlobService_Get(t *testing.T) {
@@ -73,10 +58,7 @@
 	blobsWithSameNamespace, err := convertBlobs(appBlobs...)
 	require.NoError(t, err)
 
-	blobs := slices.Concat(blobsWithDiffNamespaces, blobsWithSameNamespace)
-	shares, err := BlobsToShares(blobs...)
-	require.NoError(t, err)
-	service := createService(ctx, t, shares)
+	service := createService(ctx, t, append(blobsWithDiffNamespaces, blobsWithSameNamespace...))
 	test := []struct {
 		name           string
 		doFn           func() (interface{}, error)
@@ -163,7 +145,7 @@
 					require.True(t, bytes.Equal(sh, resultShares[shareOffset]),
 						fmt.Sprintf("issue on %d attempt. ROW:%d, COL: %d, blobIndex:%d", i, row, col, blobs[i].index),
 					)
-					shareOffset += appshares.SparseSharesNeeded(uint32(len(blobs[i].Data)))
+					shareOffset += shares.SparseSharesNeeded(uint32(len(blobs[i].Data)))
 				}
 			},
 		},
@@ -408,25 +390,21 @@
 			name: "internal error",
 			doFn: func() (interface{}, error) {
 				ctrl := gomock.NewController(t)
-				innerGetter := service.shareGetter
-				getterWrapper := mock.NewMockGetter(ctrl)
-				getterWrapper.EXPECT().
+				shareService := service.shareGetter
+				shareGetterMock := shareMock.NewMockModule(ctrl)
+				shareGetterMock.EXPECT().
 					GetSharesByNamespace(gomock.Any(), gomock.Any(), gomock.Any()).
 					DoAndReturn(
-<<<<<<< HEAD
-						func(ctx context.Context, h *header.ExtendedHeader, ns share.Namespace) (shwap.NamespaceData, error) {
-=======
 						func(
 							ctx context.Context, h *header.ExtendedHeader, ns share.Namespace,
 						) (share.NamespacedShares, error) {
->>>>>>> 0dac7600
 							if ns.Equals(blobsWithDiffNamespaces[0].Namespace()) {
 								return nil, errors.New("internal error")
 							}
-							return innerGetter.GetSharesByNamespace(ctx, h, ns)
+							return shareService.GetSharesByNamespace(ctx, h, ns)
 						}).AnyTimes()
 
-				service.shareGetter = getterWrapper
+				service.shareGetter = shareGetterMock
 				return service.GetAll(ctx, 1,
 					[]share.Namespace{
 						blobsWithDiffNamespaces[0].Namespace(),
@@ -468,9 +446,9 @@
 
 	ns1, ns2 := blobs[0].Namespace().ToAppNamespace(), blobs[1].Namespace().ToAppNamespace()
 
-	padding0, err := appshares.NamespacePaddingShare(ns1, appconsts.ShareVersionZero)
-	require.NoError(t, err)
-	padding1, err := appshares.NamespacePaddingShare(ns2, appconsts.ShareVersionZero)
+	padding0, err := shares.NamespacePaddingShare(ns1, appconsts.ShareVersionZero)
+	require.NoError(t, err)
+	padding1, err := shares.NamespacePaddingShare(ns2, appconsts.ShareVersionZero)
 	require.NoError(t, err)
 	rawShares0, err := BlobsToShares(blobs[0])
 	require.NoError(t, err)
@@ -480,9 +458,6 @@
 	rawShares := make([][]byte, 0)
 	rawShares = append(rawShares, append(rawShares0, padding0.ToBytes())...)
 	rawShares = append(rawShares, append(rawShares1, padding1.ToBytes())...)
-<<<<<<< HEAD
-	service := createService(ctx, t, rawShares)
-=======
 
 	bs := ipld.NewMemBlockservice()
 	batching := ds_sync.MutexWrap(ds.NewMapDatastore())
@@ -502,16 +477,12 @@
 		return nil, fmt.Errorf("not implemented")
 	}
 	service := NewService(nil, getters.NewIPLDGetter(bs), fn, fn2)
->>>>>>> 0dac7600
 
 	newBlob, err := service.Get(ctx, 1, blobs[1].Namespace(), blobs[1].Commitment)
 	require.NoError(t, err)
 	assert.Equal(t, newBlob.Commitment, blobs[1].Commitment)
 
 	resultShares, err := BlobsToShares(newBlob)
-	require.NoError(t, err)
-
-	h, err := service.headerGetter(ctx, 1)
 	require.NoError(t, err)
 	row, col := calculateIndex(len(h.DAH.RowRoots), newBlob.index)
 	sh, err := service.shareGetter.GetShare(ctx, h, row, col)
@@ -531,9 +502,7 @@
 	blobs, err := convertBlobs(appBlobs...)
 	require.NoError(t, err)
 
-	shares, err := BlobsToShares(blobs...)
-	require.NoError(t, err)
-	service := createService(ctx, t, shares)
+	service := createService(ctx, t, blobs)
 
 	h, err := service.headerGetter(ctx, 1)
 	require.NoError(t, err)
@@ -552,7 +521,7 @@
 		require.NoError(t, err)
 
 		assert.Equal(t, sh, resultShares[shareOffset], fmt.Sprintf("issue on %d attempt", i))
-		shareOffset += appshares.SparseSharesNeeded(uint32(len(blob.Data)))
+		shareOffset += shares.SparseSharesNeeded(uint32(len(blob.Data)))
 	}
 }
 
@@ -573,7 +542,7 @@
 		rawShares = make([][]byte, 0)
 	)
 
-	padding, err := appshares.NamespacePaddingShare(ns, appconsts.ShareVersionZero)
+	padding, err := shares.NamespacePaddingShare(ns, appconsts.ShareVersionZero)
 	require.NoError(t, err)
 
 	for i := 0; i < 2; i++ {
@@ -593,9 +562,6 @@
 	sh, err = BlobsToShares(blobs[4])
 	require.NoError(t, err)
 	rawShares = append(rawShares, sh...)
-<<<<<<< HEAD
-	service := createService(ctx, t, rawShares)
-=======
 
 	bs := ipld.NewMemBlockservice()
 	require.NoError(t, err)
@@ -611,7 +577,6 @@
 		return nil, fmt.Errorf("not implemented")
 	}
 	service := NewService(nil, getters.NewIPLDGetter(bs), fn, fn2)
->>>>>>> 0dac7600
 
 	newBlobs, err := service.GetAll(ctx, 1, []share.Namespace{blobs[0].Namespace()})
 	require.NoError(t, err)
@@ -620,8 +585,6 @@
 	resultShares, err := BlobsToShares(newBlobs...)
 	require.NoError(t, err)
 
-	h, err := service.headerGetter(ctx, 1)
-	require.NoError(t, err)
 	shareOffset := 0
 	for i, blob := range newBlobs {
 		require.True(t, blobs[i].compareCommitments(blob.Commitment))
@@ -631,14 +594,14 @@
 		require.NoError(t, err)
 
 		assert.Equal(t, sh, resultShares[shareOffset])
-		shareOffset += appshares.SparseSharesNeeded(uint32(len(blob.Data)))
+		shareOffset += shares.SparseSharesNeeded(uint32(len(blob.Data)))
 	}
 }
 
 func TestAllPaddingSharesInEDS(t *testing.T) {
 	nid, err := share.NewBlobNamespaceV0(tmrand.Bytes(7))
 	require.NoError(t, err)
-	padding, err := appshares.NamespacePaddingShare(nid.ToAppNamespace(), appconsts.ShareVersionZero)
+	padding, err := shares.NamespacePaddingShare(nid.ToAppNamespace(), appconsts.ShareVersionZero)
 	require.NoError(t, err)
 
 	rawShares := make([]share.Share, 16)
@@ -649,9 +612,6 @@
 	ctx, cancel := context.WithTimeout(context.Background(), time.Second*5)
 	t.Cleanup(cancel)
 
-<<<<<<< HEAD
-	service := createService(ctx, t, rawShares)
-=======
 	bs := ipld.NewMemBlockservice()
 	require.NoError(t, err)
 	eds, err := ipld.AddShares(ctx, rawShares, bs)
@@ -666,7 +626,6 @@
 		return nil, fmt.Errorf("not implemented")
 	}
 	service := NewService(nil, getters.NewIPLDGetter(bs), fn, fn2)
->>>>>>> 0dac7600
 	newBlobs, err := service.GetAll(ctx, 1, []share.Namespace{nid})
 	require.NoError(t, err)
 	assert.Empty(t, newBlobs)
@@ -675,7 +634,7 @@
 func TestSkipPaddingsAndRetrieveBlob(t *testing.T) {
 	nid, err := share.NewBlobNamespaceV0(tmrand.Bytes(7))
 	require.NoError(t, err)
-	padding, err := appshares.NamespacePaddingShare(nid.ToAppNamespace(), appconsts.ShareVersionZero)
+	padding, err := shares.NamespacePaddingShare(nid.ToAppNamespace(), appconsts.ShareVersionZero)
 	require.NoError(t, err)
 
 	rawShares := make([]share.Share, 0, 64)
@@ -698,9 +657,6 @@
 	ctx, cancel := context.WithTimeout(context.Background(), time.Second*5)
 	t.Cleanup(cancel)
 
-<<<<<<< HEAD
-	service := createService(ctx, t, rawShares)
-=======
 	bs := ipld.NewMemBlockservice()
 	require.NoError(t, err)
 	eds, err := ipld.AddShares(ctx, rawShares, bs)
@@ -715,7 +671,6 @@
 		return nil, fmt.Errorf("not implemented")
 	}
 	service := NewService(nil, getters.NewIPLDGetter(bs), fn, fn2)
->>>>>>> 0dac7600
 	newBlob, err := service.GetAll(ctx, 1, []share.Namespace{nid})
 	require.NoError(t, err)
 	require.Len(t, newBlob, 1)
@@ -890,9 +845,7 @@
 	blobs, err := convertBlobs(appBlobs...)
 	require.NoError(b, err)
 
-	shares, err := BlobsToShares(blobs...)
-	require.NoError(b, err)
-	service := createService(ctx, b, shares)
+	service := createService(ctx, b, blobs)
 	indexer := &parser{}
 	b.ResetTimer()
 	for i := 0; i < b.N; i++ {
@@ -909,32 +862,6 @@
 	}
 }
 
-<<<<<<< HEAD
-func createService(ctx context.Context, t testing.TB, shares []share.Share) *Service {
-	odsSize := int(utils.SquareSize(len(shares)))
-	square, err := rsmt2d.ComputeExtendedDataSquare(
-		shares,
-		share.DefaultRSMT2DCodec(),
-		wrapper.NewConstructor(uint64(odsSize)))
-	require.NoError(t, err)
-
-	accessor := &eds.Rsmt2D{ExtendedDataSquare: square}
-	ctrl := gomock.NewController(t)
-	shareGetter := mock.NewMockGetter(ctrl)
-	shareGetter.EXPECT().GetSharesByNamespace(gomock.Any(), gomock.Any(), gomock.Any()).AnyTimes().
-		DoAndReturn(func(ctx context.Context, h *header.ExtendedHeader, ns share.Namespace) (shwap.NamespaceData, error) {
-			nd, err := eds.NamespaceData(ctx, accessor, ns)
-			return nd, err
-		})
-	shareGetter.EXPECT().GetShare(gomock.Any(), gomock.Any(), gomock.Any(), gomock.Any()).AnyTimes().
-		DoAndReturn(func(ctx context.Context, h *header.ExtendedHeader, row, col int) (share.Share, error) {
-			s, err := accessor.Sample(ctx, row, col)
-			return s.Share, err
-		})
-
-	// create header and put it into the store
-	h := headertest.ExtendedHeaderFromEDS(t, 1, square)
-=======
 func createServiceWithSub(ctx context.Context, t testing.TB, blobs []*Blob) *Service {
 	bs := ipld.NewMemBlockservice()
 	batching := ds_sync.MutexWrap(ds.NewMapDatastore())
@@ -975,19 +902,21 @@
 
 func createService(ctx context.Context, t testing.TB, blobs []*Blob) *Service {
 	bs := ipld.NewMemBlockservice()
->>>>>>> 0dac7600
 	batching := ds_sync.MutexWrap(ds.NewMapDatastore())
 	headerStore, err := store.NewStore[*header.ExtendedHeader](batching)
 	require.NoError(t, err)
+	rawShares, err := BlobsToShares(blobs...)
+	require.NoError(t, err)
+	eds, err := ipld.AddShares(ctx, rawShares, bs)
+	require.NoError(t, err)
+
+	h := headertest.ExtendedHeaderFromEDS(t, 1, eds)
 	err = headerStore.Init(ctx, h)
 	require.NoError(t, err)
 
 	fn := func(ctx context.Context, height uint64) (*header.ExtendedHeader, error) {
 		return headerStore.GetByHeight(ctx, height)
 	}
-<<<<<<< HEAD
-	return NewService(nil, shareGetter, fn)
-=======
 	fn2 := func(ctx context.Context) (<-chan *header.ExtendedHeader, error) {
 		return nil, fmt.Errorf("not implemented")
 	}
@@ -1134,5 +1063,4 @@
 	}
 
 	return commitmentProof
->>>>>>> 0dac7600
 }