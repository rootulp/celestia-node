--- conflicted
+++ resolved
@@ -1,8 +1,6 @@
 package share
 
 import (
-<<<<<<< HEAD
-=======
 	"context"
 	"errors"
 
@@ -12,51 +10,81 @@
 	"github.com/celestiaorg/celestia-app/v2/pkg/da"
 
 	headerServ "github.com/celestiaorg/celestia-node/nodebuilder/header"
->>>>>>> 0dac7600
 	"github.com/celestiaorg/celestia-node/share"
-	"github.com/celestiaorg/celestia-node/share/shwap"
-	"github.com/celestiaorg/celestia-node/share/shwap/getters"
-	"github.com/celestiaorg/celestia-node/share/shwap/p2p/bitswap"
-	"github.com/celestiaorg/celestia-node/share/shwap/p2p/shrex/shrex_getter"
-	"github.com/celestiaorg/celestia-node/store"
+	"github.com/celestiaorg/celestia-node/share/eds"
+	"github.com/celestiaorg/celestia-node/share/getters"
+	"github.com/celestiaorg/celestia-node/share/ipld"
 )
 
-<<<<<<< HEAD
-func newShareModule(getter shwap.Getter, avail share.Availability) Module {
-	return &module{getter, avail}
-=======
 func newShareModule(getter share.Getter, avail share.Availability, header headerServ.Module) Module {
 	return &module{getter, avail, header}
->>>>>>> 0dac7600
+}
+
+// ensureEmptyCARExists adds an empty EDS to the provided EDS store.
+func ensureEmptyCARExists(ctx context.Context, store *eds.Store) error {
+	emptyEDS := share.EmptyExtendedDataSquare()
+	emptyDAH, err := da.NewDataAvailabilityHeader(emptyEDS)
+	if err != nil {
+		return err
+	}
+
+	err = store.Put(ctx, emptyDAH.Hash(), emptyEDS)
+	if errors.Is(err, dagstore.ErrShardExists) {
+		return nil
+	}
+	return err
+}
+
+// ensureEmptyEDSInBS checks if the given DAG contains an empty block data square.
+// If it does not, it stores an empty block. This optimization exists to prevent
+// redundant storing of empty block data so that it is only stored once and returned
+// upon request for a block with an empty data square.
+func ensureEmptyEDSInBS(ctx context.Context, bServ blockservice.BlockService) error {
+	_, err := ipld.AddShares(ctx, share.EmptyBlockShares(), bServ)
+	return err
 }
 
 func lightGetter(
-	shrexGetter *shrex_getter.Getter,
-	bitswapGetter *bitswap.Getter,
+	shrexGetter *getters.ShrexGetter,
+	ipldGetter *getters.IPLDGetter,
 	cfg Config,
-) shwap.Getter {
-	var cascade []shwap.Getter
+) share.Getter {
+	var cascade []share.Getter
 	if cfg.UseShareExchange {
 		cascade = append(cascade, shrexGetter)
 	}
-	cascade = append(cascade, bitswapGetter)
+	cascade = append(cascade, ipldGetter)
 	return getters.NewCascadeGetter(cascade)
 }
 
-// Getter is added to bridge nodes for the case where Bridge nodes are
-// running in a pruned mode. This ensures the block can be retrieved from
-// the network if it was pruned from the local store.
-func bridgeAndFullGetter(
-	storeGetter *store.Getter,
-	shrexGetter *shrex_getter.Getter,
-	bitswapGetter *bitswap.Getter,
+// ShrexGetter is added to bridge nodes for the case that a shard is removed
+// after detected shard corruption. This ensures the block is fetched and stored
+// by shrex the next time the data is retrieved (meaning shard recovery is
+// manual after corruption is detected).
+func bridgeGetter(
+	storeGetter *getters.StoreGetter,
+	shrexGetter *getters.ShrexGetter,
 	cfg Config,
-) shwap.Getter {
-	var cascade []shwap.Getter
+) share.Getter {
+	var cascade []share.Getter
 	cascade = append(cascade, storeGetter)
 	if cfg.UseShareExchange {
 		cascade = append(cascade, shrexGetter)
 	}
-	cascade = append(cascade, bitswapGetter)
+	return getters.NewCascadeGetter(cascade)
+}
+
+func fullGetter(
+	storeGetter *getters.StoreGetter,
+	shrexGetter *getters.ShrexGetter,
+	ipldGetter *getters.IPLDGetter,
+	cfg Config,
+) share.Getter {
+	var cascade []share.Getter
+	cascade = append(cascade, storeGetter)
+	if cfg.UseShareExchange {
+		cascade = append(cascade, shrexGetter)
+	}
+	cascade = append(cascade, ipldGetter)
 	return getters.NewCascadeGetter(cascade)
 }