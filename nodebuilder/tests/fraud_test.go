--- conflicted
+++ resolved
@@ -44,12 +44,8 @@
 9. Try to start a Full Node(FN) that contains a BEFP in its store.
 */
 func TestFraudProofHandling(t *testing.T) {
-<<<<<<< HEAD
-	t.Skip()
-=======
-	t.Skip("skipping to please the CI and shwap skips it anyway")
+	t.Skip("unsupported temporary")
 
->>>>>>> 1a1286f4
 	ctx, cancel := context.WithTimeout(context.Background(), swamp.DefaultTestTimeout)
 	t.Cleanup(cancel)
 
